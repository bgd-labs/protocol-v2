--- conflicted
+++ resolved
@@ -980,11 +980,7 @@
 ) => {
   const debt = calcExpectedReserveNormalizedDebt(reserveDataBeforeAction, currentTimestamp);
 
-<<<<<<< HEAD
   const { scaledVariableDebt } = userDataBeforeAction;
-=======
-  const {principalVariableDebt, variableBorrowIndex} = userDataBeforeAction;
->>>>>>> f3856bac
 
 
   return scaledVariableDebt.rayMul(debt);
