import BigNumber from 'bignumber.js';

import {TestEnv, makeSuite} from './helpers/make-suite';
import {APPROVAL_AMOUNT_LENDING_POOL, oneRay} from '../helpers/constants';
import {convertToCurrencyDecimals, getContract} from '../helpers/contracts-helpers';
import {ethers} from 'ethers';
import {MockFlashLoanReceiver} from '../types/MockFlashLoanReceiver';
import {ProtocolErrors, eContractid} from '../helpers/types';
import {VariableDebtToken} from '../types/VariableDebtToken';
import {StableDebtToken} from '../types/StableDebtToken';
import {getMockFlashLoanReceiver} from '../helpers/contracts-getters';

const {expect} = require('chai');

makeSuite('LendingPool FlashLoan function', (testEnv: TestEnv) => {
  let _mockFlashLoanReceiver = {} as MockFlashLoanReceiver;
  const {
    VL_COLLATERAL_BALANCE_IS_0,
    LP_REQUESTED_AMOUNT_TOO_SMALL,
    TRANSFER_AMOUNT_EXCEEDS_BALANCE,
    LP_INVALID_FLASHLOAN_MODE,
    SAFEERC20_LOWLEVEL_CALL,
<<<<<<< HEAD
    P_IS_PAUSED,
    LP_INVALID_FLASH_LOAN_EXECUTOR_RETURN,
=======
    IS_PAUSED,
    INVALID_FLASH_LOAN_EXECUTOR_RETURN,
    BORROW_ALLOWANCE_ARE_NOT_ENOUGH,
>>>>>>> 6b26e39d
  } = ProtocolErrors;

  before(async () => {
    _mockFlashLoanReceiver = await getMockFlashLoanReceiver();
  });

  it('Deposits WETH into the reserve', async () => {
    const {pool, weth} = testEnv;
    const userAddress = await pool.signer.getAddress();
    const amountToDeposit = ethers.utils.parseEther('1');

    await weth.mint(amountToDeposit);

    await weth.approve(pool.address, APPROVAL_AMOUNT_LENDING_POOL);

    await pool.deposit(weth.address, amountToDeposit, userAddress, '0');
  });

  it('Takes WETH flashloan with mode = 0, returns the funds correctly', async () => {
    const {pool, helpersContract, weth} = testEnv;

    await pool.flashLoan(
      _mockFlashLoanReceiver.address,
      [weth.address],
      [ethers.utils.parseEther('0.8')],
      0,
      _mockFlashLoanReceiver.address,
      '0x10',
      '0'
    );

    ethers.utils.parseUnits('10000');

    const reserveData = await helpersContract.getReserveData(weth.address);

    const currentLiquidityRate = reserveData.liquidityRate;
    const currentLiquidityIndex = reserveData.liquidityIndex;

    const totalLiquidity = new BigNumber(reserveData.availableLiquidity.toString())
      .plus(reserveData.totalStableDebt.toString())
      .plus(reserveData.totalVariableDebt.toString());

    expect(totalLiquidity.toString()).to.be.equal('1000720000000000000');
    expect(currentLiquidityRate.toString()).to.be.equal('0');
    expect(currentLiquidityIndex.toString()).to.be.equal('1000720000000000000000000000');
  });

  it('Takes an ETH flashloan with mode = 0 as big as the available liquidity', async () => {
    const {pool, helpersContract, weth} = testEnv;

    const reserveDataBefore = await helpersContract.getReserveData(weth.address);
    const txResult = await pool.flashLoan(
      _mockFlashLoanReceiver.address,
      [weth.address],
      ['1000720000000000000'],
      0,
      _mockFlashLoanReceiver.address,
      '0x10',
      '0'
    );

    const reserveData = await helpersContract.getReserveData(weth.address);

    const currentLiqudityRate = reserveData.liquidityRate;
    const currentLiquidityIndex = reserveData.liquidityIndex;

    const totalLiquidity = new BigNumber(reserveData.availableLiquidity.toString())
      .plus(reserveData.totalStableDebt.toString())
      .plus(reserveData.totalVariableDebt.toString());

    expect(totalLiquidity.toString()).to.be.equal('1001620648000000000');
    expect(currentLiqudityRate.toString()).to.be.equal('0');
    expect(currentLiquidityIndex.toString()).to.be.equal('1001620648000000000000000000');
  });

  it('Takes WETH flashloan, does not return the funds with mode = 0. (revert expected)', async () => {
    const {pool, weth, users} = testEnv;
    const caller = users[1];
    await _mockFlashLoanReceiver.setFailExecutionTransfer(true);

    await expect(
      pool
        .connect(caller.signer)
        .flashLoan(
          _mockFlashLoanReceiver.address,
          [weth.address],
          [ethers.utils.parseEther('0.8')],
          0,
          caller.address,
          '0x10',
          '0'
        )
    ).to.be.revertedWith(SAFEERC20_LOWLEVEL_CALL);
  });

  it('Takes WETH flashloan, simulating a receiver as EOA (revert expected)', async () => {
    const {pool, weth, users} = testEnv;
    const caller = users[1];
    await _mockFlashLoanReceiver.setFailExecutionTransfer(true);
    await _mockFlashLoanReceiver.setSimulateEOA(true);

    await expect(
      pool
        .connect(caller.signer)
        .flashLoan(
          _mockFlashLoanReceiver.address,
          [weth.address],
          [ethers.utils.parseEther('0.8')],
          0,
          caller.address,
          '0x10',
          '0'
        )
    ).to.be.revertedWith(LP_INVALID_FLASH_LOAN_EXECUTOR_RETURN);
  });

  it('Takes a WETH flashloan with an invalid mode. (revert expected)', async () => {
    const {pool, weth, users} = testEnv;
    const caller = users[1];
    await _mockFlashLoanReceiver.setSimulateEOA(false);
    await _mockFlashLoanReceiver.setFailExecutionTransfer(true);

    await expect(
      pool
        .connect(caller.signer)
        .flashLoan(
          _mockFlashLoanReceiver.address,
          [weth.address],
          [ethers.utils.parseEther('0.8')],
          4,
          caller.address,
          '0x10',
          '0'
        )
    ).to.be.revertedWith(LP_INVALID_FLASHLOAN_MODE);
  });

  it('Caller deposits 1000 DAI as collateral, Takes WETH flashloan with mode = 2, does not return the funds. A variable loan for caller is created', async () => {
    const {dai, pool, weth, users, helpersContract} = testEnv;

    const caller = users[1];

    await dai.connect(caller.signer).mint(await convertToCurrencyDecimals(dai.address, '1000'));

    await dai.connect(caller.signer).approve(pool.address, APPROVAL_AMOUNT_LENDING_POOL);

    const amountToDeposit = await convertToCurrencyDecimals(dai.address, '1000');

    await pool.connect(caller.signer).deposit(dai.address, amountToDeposit, caller.address, '0');

    await _mockFlashLoanReceiver.setFailExecutionTransfer(true);

    await pool
      .connect(caller.signer)
      .flashLoan(
        _mockFlashLoanReceiver.address,
        [weth.address],
        [ethers.utils.parseEther('0.8')],
        2,
        caller.address,
        '0x10',
        '0'
      );
    const {variableDebtTokenAddress} = await helpersContract.getReserveTokensAddresses(
      weth.address
    );

    const wethDebtToken = await getContract<VariableDebtToken>(
      eContractid.VariableDebtToken,
      variableDebtTokenAddress
    );

    const callerDebt = await wethDebtToken.balanceOf(caller.address);

<<<<<<< HEAD
    expect(callerDebt.toString()).to.be.equal('800720000000000000', 'Invalid user debt');
  });

  it('tries to take a very small flashloan, which would result in 0 fees (revert expected)', async () => {
    const {pool, weth} = testEnv;

    await expect(
      pool.flashLoan(
        _mockFlashLoanReceiver.address,
        weth.address,
        '1', //1 wei loan
        2,
        '0x10',
        '0'
      )
    ).to.be.revertedWith(LP_REQUESTED_AMOUNT_TOO_SMALL);
=======
    expect(callerDebt.toString()).to.be.equal('800000000000000000', 'Invalid user debt');
>>>>>>> 6b26e39d
  });

  it('tries to take a flashloan that is bigger than the available liquidity (revert expected)', async () => {
    const {pool, weth, users} = testEnv;
    const caller = users[1];

    await expect(
      pool.connect(caller.signer).flashLoan(
        _mockFlashLoanReceiver.address,
        [weth.address],
        ['1004415000000000000'], //slightly higher than the available liquidity
        2,
        caller.address,
        '0x10',
        '0'
      ),
      TRANSFER_AMOUNT_EXCEEDS_BALANCE
    ).to.be.revertedWith(SAFEERC20_LOWLEVEL_CALL);
  });

  it('tries to take a flashloan using a non contract address as receiver (revert expected)', async () => {
    const {pool, deployer, weth, users} = testEnv;
    const caller = users[1];

    await expect(
      pool.flashLoan(deployer.address, [weth.address], ['1000000000000000000'], 2, caller.address, '0x10', '0')
    ).to.be.reverted;
  });

  it('Deposits USDC into the reserve', async () => {
    const {usdc, pool} = testEnv;
    const userAddress = await pool.signer.getAddress();

    await usdc.mint(await convertToCurrencyDecimals(usdc.address, '1000'));

    await usdc.approve(pool.address, APPROVAL_AMOUNT_LENDING_POOL);

    const amountToDeposit = await convertToCurrencyDecimals(usdc.address, '1000');

    await pool.deposit(usdc.address, amountToDeposit, userAddress, '0');
  });

  it('Takes out a 500 USDC flashloan, returns the funds correctly', async () => {
    const {usdc, pool, helpersContract, deployer: depositor} = testEnv;

    await _mockFlashLoanReceiver.setFailExecutionTransfer(false);

    const flashloanAmount = await convertToCurrencyDecimals(usdc.address, '500');

    await pool.flashLoan(
      _mockFlashLoanReceiver.address,
      [usdc.address],
      [flashloanAmount],
      0,
      _mockFlashLoanReceiver.address,
      '0x10',
      '0'
    );

    const reserveData = await helpersContract.getReserveData(usdc.address);
    const userData = await helpersContract.getUserReserveData(usdc.address, depositor.address);

    const totalLiquidity = reserveData.availableLiquidity
      .add(reserveData.totalStableDebt)
      .add(reserveData.totalVariableDebt)
      .toString();
    const currentLiqudityRate = reserveData.liquidityRate.toString();
    const currentLiquidityIndex = reserveData.liquidityIndex.toString();
    const currentUserBalance = userData.currentATokenBalance.toString();

    const expectedLiquidity = await convertToCurrencyDecimals(usdc.address, '1000.450');

    expect(totalLiquidity).to.be.equal(expectedLiquidity, 'Invalid total liquidity');
    expect(currentLiqudityRate).to.be.equal('0', 'Invalid liquidity rate');
    expect(currentLiquidityIndex).to.be.equal(
      new BigNumber('1.00045').multipliedBy(oneRay).toFixed(),
      'Invalid liquidity index'
    );
    expect(currentUserBalance.toString()).to.be.equal(expectedLiquidity, 'Invalid user balance');
  });

  it('Takes out a 500 USDC flashloan with mode = 0, does not return the funds. (revert expected)', async () => {
    const {usdc, pool, users} = testEnv;
    const caller = users[2];

    const flashloanAmount = await convertToCurrencyDecimals(usdc.address, '500');

    await _mockFlashLoanReceiver.setFailExecutionTransfer(true);

    await expect(
      pool
        .connect(caller.signer)
<<<<<<< HEAD
        .flashLoan(_mockFlashLoanReceiver.address, usdc.address, flashloanAmount, 2, '0x10', '0')
    ).to.be.revertedWith(VL_COLLATERAL_BALANCE_IS_0);
=======
        .flashLoan(
          _mockFlashLoanReceiver.address,
          [usdc.address],
          [flashloanAmount],
          2,
          caller.address,
          '0x10',
          '0'
        )
    ).to.be.revertedWith(COLLATERAL_BALANCE_IS_0);
>>>>>>> 6b26e39d
  });

  it('Caller deposits 5 WETH as collateral, Takes a USDC flashloan with mode = 2, does not return the funds. A loan for caller is created', async () => {
    const {usdc, pool, weth, users, helpersContract} = testEnv;

    const caller = users[2];

    await weth.connect(caller.signer).mint(await convertToCurrencyDecimals(weth.address, '5'));

    await weth.connect(caller.signer).approve(pool.address, APPROVAL_AMOUNT_LENDING_POOL);

    const amountToDeposit = await convertToCurrencyDecimals(weth.address, '5');

    await pool.connect(caller.signer).deposit(weth.address, amountToDeposit, caller.address, '0');

    await _mockFlashLoanReceiver.setFailExecutionTransfer(true);

    const flashloanAmount = await convertToCurrencyDecimals(usdc.address, '500');

    await pool
      .connect(caller.signer)
      .flashLoan(_mockFlashLoanReceiver.address, [usdc.address], [flashloanAmount], 2, caller.address, '0x10', '0');
    const {variableDebtTokenAddress} = await helpersContract.getReserveTokensAddresses(
      usdc.address
    );

    const usdcDebtToken = await getContract<VariableDebtToken>(
      eContractid.VariableDebtToken,
      variableDebtTokenAddress
    );

    const callerDebt = await usdcDebtToken.balanceOf(caller.address);

    expect(callerDebt.toString()).to.be.equal('500000000', 'Invalid user debt');
  });

  it('Caller deposits 1000 DAI as collateral, Takes a WETH flashloan with mode = 0, does not approve the transfer of the funds', async () => {
    const {dai, pool, weth, users} = testEnv;
    const caller = users[3];

    await dai.connect(caller.signer).mint(await convertToCurrencyDecimals(dai.address, '1000'));

    await dai.connect(caller.signer).approve(pool.address, APPROVAL_AMOUNT_LENDING_POOL);

    const amountToDeposit = await convertToCurrencyDecimals(dai.address, '1000');

    await pool.connect(caller.signer).deposit(dai.address, amountToDeposit, caller.address, '0');

    const flashAmount = ethers.utils.parseEther('0.8');

    await _mockFlashLoanReceiver.setFailExecutionTransfer(false);
    await _mockFlashLoanReceiver.setAmountToApprove(flashAmount.div(2));

    await expect(
      pool
        .connect(caller.signer)
        .flashLoan(
          _mockFlashLoanReceiver.address,
          [weth.address],
          [flashAmount],
          0,
          caller.address,
          '0x10',
          '0'
        )
    ).to.be.revertedWith(SAFEERC20_LOWLEVEL_CALL);
  });

  it('Caller takes a WETH flashloan with mode = 1', async () => {
    const {dai, pool, weth, users, helpersContract} = testEnv;

    const caller = users[3];

    const flashAmount = ethers.utils.parseEther('0.8');

    await _mockFlashLoanReceiver.setFailExecutionTransfer(true);

    await pool
      .connect(caller.signer)
      .flashLoan(
        _mockFlashLoanReceiver.address,
        [weth.address],
        [flashAmount],
        1,
        caller.address,
        '0x10',
        '0'
      );

    const {stableDebtTokenAddress} = await helpersContract.getReserveTokensAddresses(weth.address);

    const wethDebtToken = await getContract<StableDebtToken>(
      eContractid.VariableDebtToken,
      stableDebtTokenAddress
    );

    const callerDebt = await wethDebtToken.balanceOf(caller.address);

    expect(callerDebt.toString()).to.be.equal('800000000000000000', 'Invalid user debt');
  });

  it('Caller takes a WETH flashloan with mode = 1 onBehalfOf user without allowance', async () => {
    const {dai, pool, weth, users, helpersContract} = testEnv;

    const caller = users[5];
    const onBehalfOf = users[4];

    // Deposit 1000 dai for onBehalfOf user
    await dai.connect(onBehalfOf.signer).mint(await convertToCurrencyDecimals(dai.address, '1000'));

    await dai.connect(onBehalfOf.signer).approve(pool.address, APPROVAL_AMOUNT_LENDING_POOL);

    const amountToDeposit = await convertToCurrencyDecimals(dai.address, '1000');

    await pool
      .connect(onBehalfOf.signer)
      .deposit(dai.address, amountToDeposit, onBehalfOf.address, '0');

    const flashAmount = ethers.utils.parseEther('0.8');

    await _mockFlashLoanReceiver.setFailExecutionTransfer(true);

    await expect(
      pool
        .connect(caller.signer)
        .flashLoan(
          _mockFlashLoanReceiver.address,
          [weth.address],
          [flashAmount],
          1,
          onBehalfOf.address,
          '0x10',
          '0'
        )
    ).to.be.revertedWith(BORROW_ALLOWANCE_ARE_NOT_ENOUGH);
  });

  it('Caller takes a WETH flashloan with mode = 1 onBehalfOf user with allowance. A loan for onBehalfOf is creatd.', async () => {
    const {dai, pool, weth, users, helpersContract} = testEnv;

    const caller = users[5];
    const onBehalfOf = users[4];

    const flashAmount = ethers.utils.parseEther('0.8');

    // Deposited for onBehalfOf user already, delegate borrow allowance
    await pool
      .connect(onBehalfOf.signer)
      .delegateBorrowAllowance(weth.address, caller.address, 1, flashAmount);

    await _mockFlashLoanReceiver.setFailExecutionTransfer(true);

    await pool
      .connect(caller.signer)
      .flashLoan(
        _mockFlashLoanReceiver.address,
        [weth.address],
        [flashAmount],
        1,
        onBehalfOf.address,
        '0x10',
        '0'
      );

    const {stableDebtTokenAddress} = await helpersContract.getReserveTokensAddresses(weth.address);

    const wethDebtToken = await getContract<StableDebtToken>(
      eContractid.VariableDebtToken,
      stableDebtTokenAddress
    );

    const onBehalfOfDebt = await wethDebtToken.balanceOf(onBehalfOf.address);

    expect(onBehalfOfDebt.toString()).to.be.equal(
      '800000000000000000',
      'Invalid onBehalfOf user debt'
    );
  });
});<|MERGE_RESOLUTION|>--- conflicted
+++ resolved
@@ -8,7 +8,11 @@
 import {ProtocolErrors, eContractid} from '../helpers/types';
 import {VariableDebtToken} from '../types/VariableDebtToken';
 import {StableDebtToken} from '../types/StableDebtToken';
-import {getMockFlashLoanReceiver} from '../helpers/contracts-getters';
+import {
+  getMockFlashLoanReceiver,
+  getStableDebtToken,
+  getVariableDebtToken,
+} from '../helpers/contracts-getters';
 
 const {expect} = require('chai');
 
@@ -16,18 +20,11 @@
   let _mockFlashLoanReceiver = {} as MockFlashLoanReceiver;
   const {
     VL_COLLATERAL_BALANCE_IS_0,
-    LP_REQUESTED_AMOUNT_TOO_SMALL,
     TRANSFER_AMOUNT_EXCEEDS_BALANCE,
     LP_INVALID_FLASHLOAN_MODE,
     SAFEERC20_LOWLEVEL_CALL,
-<<<<<<< HEAD
-    P_IS_PAUSED,
     LP_INVALID_FLASH_LOAN_EXECUTOR_RETURN,
-=======
-    IS_PAUSED,
-    INVALID_FLASH_LOAN_EXECUTOR_RETURN,
-    BORROW_ALLOWANCE_ARE_NOT_ENOUGH,
->>>>>>> 6b26e39d
+    LP_BORROW_ALLOWANCE_ARE_NOT_ENOUGH,
   } = ProtocolErrors;
 
   before(async () => {
@@ -195,33 +192,11 @@
       weth.address
     );
 
-    const wethDebtToken = await getContract<VariableDebtToken>(
-      eContractid.VariableDebtToken,
-      variableDebtTokenAddress
-    );
+    const wethDebtToken = await getVariableDebtToken(variableDebtTokenAddress);
 
     const callerDebt = await wethDebtToken.balanceOf(caller.address);
 
-<<<<<<< HEAD
-    expect(callerDebt.toString()).to.be.equal('800720000000000000', 'Invalid user debt');
-  });
-
-  it('tries to take a very small flashloan, which would result in 0 fees (revert expected)', async () => {
-    const {pool, weth} = testEnv;
-
-    await expect(
-      pool.flashLoan(
-        _mockFlashLoanReceiver.address,
-        weth.address,
-        '1', //1 wei loan
-        2,
-        '0x10',
-        '0'
-      )
-    ).to.be.revertedWith(LP_REQUESTED_AMOUNT_TOO_SMALL);
-=======
     expect(callerDebt.toString()).to.be.equal('800000000000000000', 'Invalid user debt');
->>>>>>> 6b26e39d
   });
 
   it('tries to take a flashloan that is bigger than the available liquidity (revert expected)', async () => {
@@ -247,7 +222,15 @@
     const caller = users[1];
 
     await expect(
-      pool.flashLoan(deployer.address, [weth.address], ['1000000000000000000'], 2, caller.address, '0x10', '0')
+      pool.flashLoan(
+        deployer.address,
+        [weth.address],
+        ['1000000000000000000'],
+        2,
+        caller.address,
+        '0x10',
+        '0'
+      )
     ).to.be.reverted;
   });
 
@@ -314,10 +297,6 @@
     await expect(
       pool
         .connect(caller.signer)
-<<<<<<< HEAD
-        .flashLoan(_mockFlashLoanReceiver.address, usdc.address, flashloanAmount, 2, '0x10', '0')
-    ).to.be.revertedWith(VL_COLLATERAL_BALANCE_IS_0);
-=======
         .flashLoan(
           _mockFlashLoanReceiver.address,
           [usdc.address],
@@ -327,8 +306,7 @@
           '0x10',
           '0'
         )
-    ).to.be.revertedWith(COLLATERAL_BALANCE_IS_0);
->>>>>>> 6b26e39d
+    ).to.be.revertedWith(VL_COLLATERAL_BALANCE_IS_0);
   });
 
   it('Caller deposits 5 WETH as collateral, Takes a USDC flashloan with mode = 2, does not return the funds. A loan for caller is created', async () => {
@@ -350,15 +328,20 @@
 
     await pool
       .connect(caller.signer)
-      .flashLoan(_mockFlashLoanReceiver.address, [usdc.address], [flashloanAmount], 2, caller.address, '0x10', '0');
+      .flashLoan(
+        _mockFlashLoanReceiver.address,
+        [usdc.address],
+        [flashloanAmount],
+        2,
+        caller.address,
+        '0x10',
+        '0'
+      );
     const {variableDebtTokenAddress} = await helpersContract.getReserveTokensAddresses(
       usdc.address
     );
 
-    const usdcDebtToken = await getContract<VariableDebtToken>(
-      eContractid.VariableDebtToken,
-      variableDebtTokenAddress
-    );
+    const usdcDebtToken = await getVariableDebtToken(variableDebtTokenAddress);
 
     const callerDebt = await usdcDebtToken.balanceOf(caller.address);
 
@@ -420,10 +403,7 @@
 
     const {stableDebtTokenAddress} = await helpersContract.getReserveTokensAddresses(weth.address);
 
-    const wethDebtToken = await getContract<StableDebtToken>(
-      eContractid.VariableDebtToken,
-      stableDebtTokenAddress
-    );
+    const wethDebtToken = await getStableDebtToken(stableDebtTokenAddress);
 
     const callerDebt = await wethDebtToken.balanceOf(caller.address);
 
@@ -463,7 +443,7 @@
           '0x10',
           '0'
         )
-    ).to.be.revertedWith(BORROW_ALLOWANCE_ARE_NOT_ENOUGH);
+    ).to.be.revertedWith(LP_BORROW_ALLOWANCE_ARE_NOT_ENOUGH);
   });
 
   it('Caller takes a WETH flashloan with mode = 1 onBehalfOf user with allowance. A loan for onBehalfOf is creatd.', async () => {
@@ -495,10 +475,7 @@
 
     const {stableDebtTokenAddress} = await helpersContract.getReserveTokensAddresses(weth.address);
 
-    const wethDebtToken = await getContract<StableDebtToken>(
-      eContractid.VariableDebtToken,
-      stableDebtTokenAddress
-    );
+    const wethDebtToken = await getStableDebtToken(stableDebtTokenAddress);
 
     const onBehalfOfDebt = await wethDebtToken.balanceOf(onBehalfOf.address);
 
