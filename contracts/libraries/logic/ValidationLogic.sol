--- conflicted
+++ resolved
@@ -61,13 +61,8 @@
     mapping(uint256 => address) storage reserves,
     uint256 reservesCount,
     address oracle
-<<<<<<< HEAD
-  ) internal view {
+  ) external view {
     require(amount > 0, Errors.VL_AMOUNT_NOT_GREATER_THAN_0);
-=======
-  ) external view {
-    require(amount > 0, Errors.AMOUNT_NOT_GREATER_THAN_0);
->>>>>>> 8e086141
 
     require(amount <= userBalance, Errors.VL_NOT_ENOUGH_AVAILABLE_USER_BALANCE);
 
@@ -277,15 +272,9 @@
     require(!isFreezed, Errors.VL_NO_UNFREEZED_RESERVE);
 
     if (currentRateMode == ReserveLogic.InterestRateMode.STABLE) {
-<<<<<<< HEAD
-      require(stableBorrowBalance > 0, Errors.VL_NO_STABLE_RATE_LOAN_IN_RESERVE);
+      require(stableDebt > 0, Errors.VL_NO_STABLE_RATE_LOAN_IN_RESERVE);
     } else if (currentRateMode == ReserveLogic.InterestRateMode.VARIABLE) {
-      require(variableBorrowBalance > 0, Errors.VL_NO_VARIABLE_RATE_LOAN_IN_RESERVE);
-=======
-      require(stableDebt > 0, Errors.NO_STABLE_RATE_LOAN_IN_RESERVE);
-    } else if (currentRateMode == ReserveLogic.InterestRateMode.VARIABLE) {
-      require(variableDebt > 0, Errors.NO_VARIABLE_RATE_LOAN_IN_RESERVE);
->>>>>>> 8e086141
+      require(variableDebt > 0, Errors.VL_NO_VARIABLE_RATE_LOAN_IN_RESERVE);
       /**
        * user wants to swap to stable, before swapping we need to ensure that
        * 1. stable borrow rate is enabled on the reserve
@@ -298,14 +287,8 @@
       require(
         !userConfig.isUsingAsCollateral(reserve.id) ||
           reserve.configuration.getLtv() == 0 ||
-<<<<<<< HEAD
-          stableBorrowBalance.add(variableBorrowBalance) >
-          IERC20(reserve.aTokenAddress).balanceOf(msg.sender),
+          stableDebt.add(variableDebt) > IERC20(reserve.aTokenAddress).balanceOf(msg.sender),
         Errors.VL_CALLATERAL_SAME_AS_BORROWING_CURRENCY
-=======
-          stableDebt.add(variableDebt) > IERC20(reserve.aTokenAddress).balanceOf(msg.sender),
-        Errors.CALLATERAL_SAME_AS_BORROWING_CURRENCY
->>>>>>> 8e086141
       );
     } else {
       revert(Errors.VL_INVALID_INTEREST_RATE_MODE_SELECTED);
@@ -354,21 +337,8 @@
    * @param assets the assets being flashborrowed
    * @param amounts the amounts for each asset being borrowed
    **/
-<<<<<<< HEAD
-  function validateFlashloan(
-    address[] memory assets,
-    uint256[] memory amounts,
-    uint256 mode
-  ) internal pure {
-    require(
-      mode <= uint256(ReserveLogic.InterestRateMode.VARIABLE),
-      Errors.LP_INVALID_FLASHLOAN_MODE
-    );
-    require(assets.length == amounts.length, Errors.LP_INCONSISTENT_FLASHLOAN_PARAMS);
-=======
   function validateFlashloan(address[] memory assets, uint256[] memory amounts) internal pure {
-    require(assets.length == amounts.length, Errors.INCONSISTENT_FLASHLOAN_PARAMS);
->>>>>>> 8e086141
+    require(assets.length == amounts.length, Errors.VL_INCONSISTENT_FLASHLOAN_PARAMS);
   }
 
   /**
